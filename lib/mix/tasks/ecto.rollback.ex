--- conflicted
+++ resolved
@@ -69,6 +69,10 @@
 
     * `--log-sql` - log the underlying sql statements for migrations
 
+    * `--log-sql-mode` - how much sql to log. `"commands"` logs only the sql
+      from commands in the migrations. `"all"` will log the all sql (default to
+      `"commands"`).
+
     * `--migrations-path` - the path to load the migrations from, defaults to
       `"priv/repo/migrations"`. This option may be given multiple times in which
       case the migrations are loaded from all the given directories and sorted
@@ -87,15 +91,7 @@
 
     * `-r`, `--repo` - the repo to migrate
 
-<<<<<<< HEAD
-    * `--log-sql-mode` - how much sql to log. `"commands"` logs only the sql
-      from commands in the migrations. `"all"` will log the all sql (default to
-      `"commands"`).
-
-    * `--no-compile` - does not compile applications before rolling back
-=======
     * `--step`, `-n` - revert n migrations
->>>>>>> f096fa57
 
     * `--strict-version-order` - abort when applying a migration with old
       timestamp (otherwise it emits a warning)
