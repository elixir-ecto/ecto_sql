--- conflicted
+++ resolved
@@ -1,13 +1,8 @@
 defmodule EctoSQL.MixProject do
   use Mix.Project
 
-<<<<<<< HEAD
-  @version "3.3.2"
-  @adapters ~w(pg myxql mssql)
-=======
   @version "3.3.3"
-  @adapters ~w(pg myxql)
->>>>>>> 12a347fa
+  @adapters ~w(pg myxql, mssql)
 
   def project do
     [
