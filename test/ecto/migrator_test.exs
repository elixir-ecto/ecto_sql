defmodule Ecto.MigratorTest do
  use ExUnit.Case

  import Support.FileHelpers
  import Ecto.Migrator
  import ExUnit.CaptureLog

  alias EctoSQL.TestRepo
  alias Ecto.Migration.SchemaMigration

  defmodule Migration do
    use Ecto.Migration

    def up do
      execute "up"
    end

    def down do
      execute "down"
    end
  end

  defmodule ChangeMigration do
    use Ecto.Migration

    def change do
      create table(:posts) do
        add :name, :string
      end

      create index(:posts, [:title])
    end
  end

  defmodule ChangeMigrationPrefix do
    use Ecto.Migration

    def change do
      create table(:comments, prefix: :foo) do
        add :name, :string
      end

      create index(:posts, [:title], prefix: :foo)
    end
  end

  defmodule UpDownMigration do
    use Ecto.Migration

    def up do
      alter table(:posts) do
        add :name, :string
      end
    end

    def down do
      execute "foo"
    end
  end

  defmodule NoTransactionMigration do
    use Ecto.Migration
    @disable_ddl_transaction true

    def change do
      create index(:posts, [:foo])
    end
  end

  defmodule NoLockMigration do
    use Ecto.Migration
    @disable_migration_lock true

    def change do
      create index(:posts, [:foo])
    end
  end

  defmodule MigrationWithCallbacks do
    use Ecto.Migration

    def after_begin() do
      execute "after_begin", "after_begin_down"
    end

    def before_commit() do
      execute "before_commit", "before_commit_down"
    end

    def change do
      create index(:posts, [:foo])
    end
  end

  defmodule MigrationWithCallbacksAndNoTransaction do
    use Ecto.Migration

    @disable_ddl_transaction true

    def after_begin() do
      execute "after_begin", "after_begin_down"
    end

    def before_commit() do
      execute "before_commit", "before_commit_down"
    end

    def change do
      create index(:posts, [:foo])
    end
  end

  defmodule AnonymousFunctionMigration do
    use Ecto.Migration

    require Logger

    @disable_ddl_transaction true

    @migrate_first "select 'This is a first part of ecto.migrate';"
    @migrate_middle "select 'In the middle of ecto.migrate';"
    @migrate_second "select 'This is a second part of ecto.migrate';"
    @rollback_first "select 'This is a first part of ecto.rollback';"
    @rollback_middle "select 'In the middle of ecto.rollback';"
    @rollback_second "select 'This is a second part of ecto.rollback';"

    def change do
      execute @migrate_first, @rollback_second
      execute(fn -> Logger.info("This is a middle part called by execute") end)
      execute(&execute_up/0, &execute_down/0)
      execute @migrate_second, @rollback_first
    end

    defp execute_up, do: Logger.info(@migrate_middle)
    defp execute_down, do: Logger.info(@rollback_middle)
  end

  defmodule InvalidMigration do
    use Ecto.Migration
  end

  defmodule EmptyModule do
  end

  defmodule MigrationSourceRepo do
    use Ecto.Repo, otp_app: :ecto_sql, adapter: EctoSQL.TestAdapter
  end

  defmodule EmptyUpDownMigration do
    use Ecto.Migration

    def up, do: flush()
    def down, do: flush()
  end

  defmodule EmptyChangeMigration do
    use Ecto.Migration

    def change, do: flush()
  end

  Application.put_env(:ecto_sql, MigrationSourceRepo, [migration_source: "my_schema_migrations"])

  setup do
    Process.put(:migrated_versions, [1, 2, 3])
    :ok
  end

  def put_test_adapter_config(config) do
    Application.put_env(:ecto_sql, EctoSQL.TestAdapter, config)

    on_exit fn ->
      Application.delete_env(:ecto, EctoSQL.TestAdapter)
    end
  end

  defp create_migration(name, opts \\ []) do
    module = name |> Path.basename |> Path.rootname

    File.write! name, """
    defmodule Ecto.MigrationTest.S#{module} do
      use Ecto.Migration

      #{Enum.map_join(opts, "\n", &"@#{&1} true")}

      def up do
        execute "up"
      end

      def down do
        execute "down"
      end
    end
    """
  end

<<<<<<< HEAD
  test "anonymous function migration" do
    level = :info
    num = System.unique_integer([:positive])
    args = [TestRepo, num, AnonymousFunctionMigration, [log: level]]

    for {name, direction} <- [migrate: :up, rollback: :down] do
      output = capture_log(fn -> :ok = apply(Ecto.Migrator, direction, args) end)
      lines = String.split(output, "\n")
      assert Enum.at(lines, 1) =~ "== Running #{num} #{inspect(AnonymousFunctionMigration)}.change/0"
      assert Enum.at(lines, 3) =~ ~s[execute "select 'This is a first part of ecto.#{name}';"]
      assert Enum.at(lines, 5) =~ get_middle_log(direction, :first, name)
      assert Enum.at(lines, 7) =~ get_middle_log(direction, :second, name)
      assert Enum.at(lines, 9) =~ ~s[execute "select 'This is a second part of ecto.#{name}';"]
      assert Enum.at(lines, 11) =~ ~r"Migrated #{num} in \d.\ds"
    end
  end

  defp get_middle_log(:up, :first, _name), do: "This is a middle part called by execute"
  defp get_middle_log(:up, :second, name), do: "select 'In the middle of ecto.#{name}';"
  defp get_middle_log(:down, :first, name), do: get_middle_log(:up, :second, name)
  defp get_middle_log(:down, :second, name), do: get_middle_log(:up, :first, name)

=======
  @tag :current
  test "flush" do
    num = System.unique_integer([:positive])
    assert :ok == up(TestRepo, num, EmptyUpDownMigration, log: false)
    assert :ok == down(TestRepo, num, EmptyUpDownMigration, log: false)
    assert :ok == up(TestRepo, num, EmptyChangeMigration, log: false)
    message = "calling flush() inside change when doing rollback is not supported."
    assert_raise(RuntimeError, message, fn ->
      down(TestRepo, num, EmptyChangeMigration, log: false)
    end)
  end

>>>>>>> a5592af4
  test "custom schema migrations table is right" do
    assert SchemaMigration.get_source(TestRepo) == "schema_migrations"
    assert SchemaMigration.get_source(MigrationSourceRepo) == "my_schema_migrations"
  end

  test "logs migrations" do
    output = capture_log fn ->
      :ok = up(TestRepo, 10, ChangeMigration)
    end

    assert output =~ "== Running 10 Ecto.MigratorTest.ChangeMigration.change/0 forward"
    assert output =~ "create table posts"
    assert output =~ "create index posts_title_index"
    assert output =~ ~r"== Migrated 10 in \d.\ds"

    output = capture_log fn ->
      :ok = down(TestRepo, 10, ChangeMigration)
    end

    assert output =~ "== Running 10 Ecto.MigratorTest.ChangeMigration.change/0 backward"
    assert output =~ "drop table posts"
    assert output =~ "drop index posts_title_index"
    assert output =~ ~r"== Migrated 10 in \d.\ds"

    output = capture_log fn ->
      :ok = up(TestRepo, 11, ChangeMigrationPrefix)
    end

    assert output =~ "== Running 11 Ecto.MigratorTest.ChangeMigrationPrefix.change/0 forward"
    assert output =~ "create table foo.comments"
    assert output =~ "create index foo.posts_title_index"
    assert output =~ ~r"== Migrated 11 in \d.\ds"

    output = capture_log fn ->
      :ok = down(TestRepo, 11, ChangeMigrationPrefix)
    end

    assert output =~ "== Running 11 Ecto.MigratorTest.ChangeMigrationPrefix.change/0 backward"
    assert output =~ "drop table foo.comments"
    assert output =~ "drop index foo.posts_title_index"
    assert output =~ ~r"== Migrated 11 in \d.\ds"

    output = capture_log fn ->
      :ok = up(TestRepo, 12, UpDownMigration)
    end

    assert output =~ "== Running 12 Ecto.MigratorTest.UpDownMigration.up/0 forward"
    assert output =~ "alter table posts"
    assert output =~ ~r"== Migrated 12 in \d.\ds"

    output = capture_log fn ->
      :ok = down(TestRepo, 12, UpDownMigration)
    end

    assert output =~ "== Running 12 Ecto.MigratorTest.UpDownMigration.down/0 forward"
    assert output =~ "execute \"foo\""
    assert output =~ ~r"== Migrated 12 in \d.\ds"
  end

  test "up raises error in strict mode" do
    assert_raise Ecto.MigrationError, fn ->
      up(TestRepo, 0, Migration, log: false, strict_version_order: true)
    end
  end

  test "up invokes the repository adapter with up commands" do
    assert capture_log(fn ->
      assert up(TestRepo, 0, Migration, log: false) == :ok
    end) =~ "You are running migration 0 but an older migration with version 3 has already run"

    assert up(TestRepo, 1, Migration, log: false) == :already_up
    assert up(TestRepo, 10, ChangeMigration, log: false) == :ok
  end

  test "down invokes the repository adapter with down commands" do
    assert down(TestRepo, 0, Migration, log: false) == :already_down
    assert down(TestRepo, 1, Migration, log: false) == :ok
    assert down(TestRepo, 2, ChangeMigration, log: false) == :ok
  end

  test "up raises error when missing up/0 and change/0" do
    assert_raise Ecto.MigrationError, fn ->
      Ecto.Migrator.up(TestRepo, 10, InvalidMigration, log: false)
    end
  end

  test "down raises error when missing down/0 and change/0" do
    assert_raise Ecto.MigrationError, fn ->
      Ecto.Migrator.down(TestRepo, 1, InvalidMigration, log: false)
    end
  end

  describe "lock for migrations" do
    setup do
      put_test_adapter_config(test_process: self())
    end

    test "on up" do
      assert up(TestRepo, 9, Migration, log: false) == :ok
      assert_receive {:lock_for_migrations, _}

      assert up(TestRepo, 10, NoLockMigration, log: false) == :ok
      refute_received {:lock_for_migrations, _}
    end

    test "on down" do
      assert down(TestRepo, 1, Migration, log: false) == :ok
      assert_receive {:lock_for_migrations, _}

      assert down(TestRepo, 2, NoLockMigration, log: false) == :ok
      refute_received {:lock_for_migrations, _}
    end

    test "on run" do
      in_tmp fn path ->
        create_migration "13_sample.exs"
        assert run(TestRepo, path, :up, all: true, log: false) == [13]
        # One lock for fetching versions, another for running
        assert_receive {:lock_for_migrations, _}
        assert_receive {:lock_for_migrations, _}

        create_migration "14_sample.exs", [:disable_migration_lock]
        assert run(TestRepo, path, :up, all: true, log: false) == [14]
        # One lock for fetching versions, another from running
        assert_receive {:lock_for_migrations, _}
        refute_received {:lock_for_migrations, _}
      end
    end
  end

  describe "run" do
    test "expects files starting with an integer" do
      in_tmp fn path ->
        create_migration "a_sample.exs"
        assert run(TestRepo, path, :up, all: true, log: false) == []
      end
    end

    test "fails if there is no migration in file" do
      in_tmp fn path ->
        File.write! "13_sample.exs", ":ok"
        assert_raise Ecto.MigrationError, "file 13_sample.exs does not define an Ecto.Migration", fn ->
          run(TestRepo, path, :up, all: true, log: false)
        end
      end
    end

    test "fails if there are duplicated versions" do
      in_tmp fn path ->
        create_migration "13_hello.exs"
        create_migration "13_other.exs"
        assert_raise Ecto.MigrationError, "migrations can't be executed, migration version 13 is duplicated", fn ->
          run(TestRepo, path, :up, all: true, log: false)
        end
      end
    end

    test "fails if there are duplicated name" do
      in_tmp fn path ->
        create_migration "13_hello.exs"
        create_migration "14_hello.exs"
        assert_raise Ecto.MigrationError, "migrations can't be executed, migration name hello is duplicated", fn ->
          run(TestRepo, path, :up, all: true, log: false)
        end
      end
    end

    test "upwards migrations skips migrations that are already up" do
      in_tmp fn path ->
        create_migration "1_sample.exs"
        assert run(TestRepo, path, :up, all: true, log: false) == []
      end
    end

    test "downwards migrations skips migrations that are already down" do
      in_tmp fn path ->
        create_migration "1_sample1.exs"
        create_migration "4_sample2.exs"
        assert run(TestRepo, path, :down, all: true, log: false) == [1]
      end
    end

    test "stepwise migrations stop before all have been run" do
      in_tmp fn path ->
        create_migration "13_step_premature_end1.exs"
        create_migration "14_step_premature_end2.exs"
        assert run(TestRepo, path, :up, step: 1, log: false) == [13]
      end
    end

    test "stepwise migrations stop at the number of available migrations" do
      in_tmp fn path ->
        create_migration "13_step_to_the_end1.exs"
        create_migration "14_step_to_the_end2.exs"
        assert run(TestRepo, path, :up, step: 2, log: false) == [13, 14]
      end
    end

    test "stepwise migrations stop even if asked to exceed available" do
      in_tmp fn path ->
        create_migration "13_step_past_the_end1.exs"
        create_migration "14_step_past_the_end2.exs"
        assert run(TestRepo, path, :up, step: 3, log: false) == [13, 14]
      end
    end

    test "version migrations stop before all have been run" do
      in_tmp fn path ->
        create_migration "13_version_premature_end1.exs"
        create_migration "14_version_premature_end2.exs"
        assert run(TestRepo, path, :up, to: 13, log: false) == [13]
      end
    end

    test "version migrations stop at the number of available migrations" do
      in_tmp fn path ->
        create_migration "13_version_to_the_end1.exs"
        create_migration "14_version_to_the_end2.exs"
        assert run(TestRepo, path, :up, to: 14, log: false) == [13, 14]
      end
    end

    test "version migrations stop even if asked to exceed available" do
      in_tmp fn path ->
        create_migration "13_version_past_the_end1.exs"
        create_migration "14_version_past_the_end2.exs"
        assert run(TestRepo, path, :up, to: 15, log: false) == [13, 14]
      end
    end

    test "version migrations work inside directories" do
      in_tmp fn path ->
        File.mkdir_p!("foo")
        create_migration "foo/13_version_in_dir.exs"
        assert run(TestRepo, Path.join(path, "foo"), :up, to: 15, log: false) == [13]
      end
    end
  end

  describe "migrations" do
    test "give the up and down migration status" do
      in_tmp fn path ->
        create_migration "1_up_migration_1.exs"
        create_migration "2_up_migration_2.exs"
        create_migration "3_up_migration_3.exs"
        create_migration "4_down_migration_1.exs"
        create_migration "5_down_migration_2.exs"

        expected_result = [
          {:up, 1, "up_migration_1"},
          {:up, 2, "up_migration_2"},
          {:up, 3, "up_migration_3"},
          {:down, 4, "down_migration_1"},
          {:down, 5, "down_migration_2"}
        ]

        assert migrations(TestRepo, path) == expected_result
      end
    end

    test "are picked up from subdirs" do
      in_tmp(fn path ->
        File.mkdir_p!("foo")

        create_migration "foo/6_up_migration_1.exs"
        create_migration "7_up_migration_2.exs"
        create_migration "8_up_migration_3.exs"

        assert run(TestRepo, path, :up, all: true, log: false) == [6, 7, 8]
      end)
    end

    test "give the migration status while file is deleted" do
      in_tmp fn path ->
        create_migration "1_up_migration_1.exs"
        create_migration "2_up_migration_2.exs"
        create_migration "3_up_migration_3.exs"
        create_migration "4_down_migration_1.exs"

        File.rm("2_up_migration_2.exs")

        expected_result = [
          {:up, 1, "up_migration_1"},
          {:up, 2, "** FILE NOT FOUND **"},
          {:up, 3, "up_migration_3"},
          {:down, 4, "down_migration_1"},
        ]

        assert migrations(TestRepo, path) == expected_result
      end
    end

    test "run inside a transaction if the adapter supports ddl transactions" do
      capture_log fn ->
        put_test_adapter_config(supports_ddl_transaction?: true, test_process: self())
        up(TestRepo, 0, ChangeMigration)
        assert_receive {:transaction, _}
      end
    end

    test "can be forced to run outside a transaction" do
      capture_log fn ->
        put_test_adapter_config(supports_ddl_transaction?: true, test_process: self())
        up(TestRepo, 0, NoTransactionMigration)
        refute_received {:transaction, _}
      end
    end

    test "does not run inside a transaction if the adapter does not support ddl transactions" do
      capture_log fn ->
        put_test_adapter_config(supports_ddl_transaction?: false, test_process: self())
        up(TestRepo, 0, ChangeMigration)
        refute_received {:transaction, _}
      end
    end
  end

  describe "alternate migration source format" do
    test "fails if there is no migration in file" do
      assert_raise Ecto.MigrationError, "module Ecto.MigratorTest.EmptyModule is not an Ecto.Migration", fn ->
        run(TestRepo, [{13, EmptyModule}], :up, all: true, log: false)
      end
    end

    test "fails if the module does not define migrations" do
      assert_raise Ecto.MigrationError, "Ecto.MigratorTest.InvalidMigration does not implement a `up/0` or `change/0` function", fn ->
        run(TestRepo, [{13, InvalidMigration}], :up, all: true, log: false)
      end
    end

    test "fails if there are duplicated versions" do
      assert_raise Ecto.MigrationError, "migrations can't be executed, migration version 13 is duplicated", fn ->
        run(TestRepo, [{13, ChangeMigration}, {13, UpDownMigration}], :up, all: true, log: false)
      end
    end

    test "fails if there are duplicated name" do
      assert_raise Ecto.MigrationError, "migrations can't be executed, migration name Elixir.Ecto.MigratorTest.ChangeMigration is duplicated", fn ->
        run(TestRepo, [{13, ChangeMigration}, {14, ChangeMigration}], :up, all: true, log: false)
      end
    end

    test "upwards migrations skips migrations that are already up" do
      assert run(TestRepo, [{1, ChangeMigration}], :up, all: true, log: false) == []
    end

    test "downwards migrations skips migrations that are already down" do
      assert run(TestRepo, [{1, ChangeMigration}, {4, UpDownMigration}], :down, all: true, log: false) == [1]
    end

    test "stepwise migrations stop before all have been run" do
      assert run(TestRepo, [{13, ChangeMigration}, {14, UpDownMigration}], :up, step: 1, log: false) == [13]
    end

    test "stepwise migrations stop at the number of available migrations" do
      assert run(TestRepo, [{13, ChangeMigration}, {14, UpDownMigration}], :up, step: 2, log: false) == [13, 14]
    end

    test "stepwise migrations stop even if asked to exceed available" do
      assert run(TestRepo, [{13, ChangeMigration}, {14, UpDownMigration}], :up, step: 3, log: false) == [13, 14]
    end

    test "version migrations stop before all have been run" do
      assert run(TestRepo, [{13, ChangeMigration}, {14, UpDownMigration}], :up, to: 13, log: false) == [13]
    end

    test "version migrations stop at the number of available migrations" do
      assert run(TestRepo, [{13, ChangeMigration}, {14, UpDownMigration}], :up, to: 14, log: false) == [13, 14]
    end

    test "version migrations stop even if asked to exceed available" do
      assert run(TestRepo, [{13, ChangeMigration}, {14, UpDownMigration}], :up, to: 15, log: false) == [13, 14]
    end
  end

  describe "migration callbacks" do
    setup do
      put_test_adapter_config(supports_ddl_transaction?: true)
    end

    test "both run when in a transaction going up" do
      log = capture_log(fn ->
        assert up(TestRepo, 10, MigrationWithCallbacks) == :ok
      end)

      assert log =~ "after_begin"
      assert log =~ "before_commit"
    end

    test "are both run in a transaction going down" do
      assert up(TestRepo, 10, MigrationWithCallbacks, log: false) == :ok

      log = capture_log(fn ->
        assert down(TestRepo, 10, MigrationWithCallbacks) == :ok
      end)

      assert log =~ "after_begin_down"
      assert log =~ "before_commit_down"
    end

    test "are not run when the transaction is disabled" do
      log = capture_log(fn ->
        assert up(TestRepo, 10, MigrationWithCallbacksAndNoTransaction) == :ok
      end)

      refute log =~ "after_begin"
      refute log =~ "before_commit"
    end
  end

  describe "with_repo" do
    defmodule Repo do
      def start_link(opts) do
        assert opts[:pool_size] == 2
        Process.get(:start_link)
      end

      def stop() do
        Process.put(:stopped, true)
      end

      def __adapter__ do
        EctoSQL.TestAdapter
      end

      def config do
        [priv: Process.get(:priv), otp_app: :ecto_sql]
      end
    end

    test "starts and stops repo" do
      Process.put(:start_link, {:ok, self()})
      assert with_repo(Repo, fn Repo -> :one end) == {:ok, :one, []}
      assert Process.get(:stopped)
    end

    test "runs with existing repo" do
      Process.put(:start_link, {:error, {:already_started, self()}})
      assert with_repo(Repo, fn Repo -> :two end) == {:ok, :two, []}
      refute Process.get(:stopped)
    end

    test "handles errors" do
      Process.put(:start_link, {:error, :oops})
      assert with_repo(Repo, fn Repo -> raise "never invoked" end) == {:error, :oops}
      refute Process.get(:stopped)
    end
  end
end<|MERGE_RESOLUTION|>--- conflicted
+++ resolved
@@ -194,7 +194,6 @@
     """
   end
 
-<<<<<<< HEAD
   test "anonymous function migration" do
     level = :info
     num = System.unique_integer([:positive])
@@ -217,7 +216,6 @@
   defp get_middle_log(:down, :first, name), do: get_middle_log(:up, :second, name)
   defp get_middle_log(:down, :second, name), do: get_middle_log(:up, :first, name)
 
-=======
   @tag :current
   test "flush" do
     num = System.unique_integer([:positive])
@@ -230,7 +228,6 @@
     end)
   end
 
->>>>>>> a5592af4
   test "custom schema migrations table is right" do
     assert SchemaMigration.get_source(TestRepo) == "schema_migrations"
     assert SchemaMigration.get_source(MigrationSourceRepo) == "my_schema_migrations"
